"""
Definition of neuromancer.Constraint class used in conjunction with neuromancer.Variable class. A Constraint has the
same behavior as a Loss but with intuitive syntax for defining via Variable objects.
"""
from typing import Dict, List, Callable

import torch
import torch.nn as nn
import torch.nn.functional as F
from neuromancer.gradients import gradient


class Loss(nn.Module):
    """
    Drop in replacement for a Constraint object but relies on a list of dictionary keys and a callable function
    to instantiate.
    """
    def __init__(self, variable_names: List[str], loss: Callable[..., torch.Tensor], weight=1.0, name='loss'):
        """

        :param variable_names: List of str
        :param loss: (callable) Number of arguments of the callable should equal the number of strings in variable names.
                                Arguments to callable should be torch.Tensor and return type a 0-dimensional torch.Tensor
        :param weight: (float) Weight of loss for calculating multi-term loss function
        :param name: (str) Name for tracking output
        """
        super().__init__()
        self.variable_names = variable_names
        self.weight = weight
        self.loss = loss
        self.name = name

    def grad(self, variables, input_key=None):
        """
         returns gradient of the loss w.r.t. input variables

        :param variables:
        :param input_key: string
        :return:
        """
        return gradient(self.forward(variables)[self.name], variables[input_key])

    def forward(self, variables: Dict[str, torch.Tensor]) -> torch.Tensor:
        """

        :param variables: (dict, {str: torch.Tensor}) Should contain keys corresponding to self.variable_names
        :return: 0-dimensional torch.Tensor that can be cast as a floating point number
        """
        return {self.name: self.weight*self.loss(*[variables[k] for k in self.variable_names])}

    def __repr__(self):
        return f"Loss: {self.name}({', '.join(self.variable_names)}) -> {self.loss} * {self.weight}"


class LT(nn.Module):
    """
    Less than constraint for upper bounding the left hand side by the right hand side.
    Used for defining infix operator for the Variable class and calculating constraint
    violation losses for the forward pass of Constraint objects.
    """
    def __init__(self, norm=1):
        super().__init__()
        self.norm = norm

    def __str__(self):
        return 'lt'

    def forward(self, left, right):
        """

        :param left: torch.Tensor
        :param right: torch.Tensor
        :return: zero dimensional torch.Tensor
        """
        if self.norm == 1:
            return torch.mean(F.relu(left - right))
        elif self.norm == 2:
            return torch.mean((F.relu(left - right))**2)


class GT(nn.Module):
    """
    Greater than constraint for lower bounding the left hand side by the right hand side.
    Used for defining infix operator for the Variable class and calculating constraint
    violation losses for the forward pass of Constraint objects.
    """

    def __init__(self, norm=1):
        super().__init__()
        self.norm = norm

    def __str__(self):
        return 'gt'

    def forward(self, left, right):
        """

        :param left: torch.Tensor
        :param right: torch.Tensor
        :return: zero dimensional torch.Tensor
        """
        if self.norm == 1:
            return torch.mean(F.relu(right - left))
        elif self.norm == 2:
            return torch.mean((F.relu(right - left)) ** 2)


class Eq(nn.Module):
    """
    Equality constraint penalizing difference between left and right hand side.
    Used for defining infix operator for the Variable class and calculating constraint
    violation losses for the forward pass of Constraint objects.
    """
    def __init__(self, norm=1):
        super().__init__()
        self.norm = norm

    def __str__(self):
        return 'eq'

    def forward(self, left, right):
        """

        :param left: torch.Tensor
        :param right: torch.Tensor
        :return: zero dimensional torch.Tensor
        """
        if self.norm == 1:
            return F.l1_loss(left, right)
        elif self.norm == 2:
            return F.mse_loss(left, right)


class Objective(nn.Module):
    """
    Drop in replacement for a Loss object constructed via neuromancer Variable object
    in the forward pass evaluates metric as torch function on Variable values
    """
    def __init__(self, var, metric=torch.mean, weight=1.0, name=None):
        """

        :param var: (nm.Variable) expression to be minimized
        :param metric: (torch function) differentiable scalar valued function to penalize the expression
        :param weight: (float, int, or zero-D torch.Tensor) For scaling calculated Constraint violation loss
        :param name: (str) Optional intuitive name for storing in Problem's output dictionary.
        """
        super().__init__()
        if not type(var) is Variable:
            var = Variable(str(var), value=var)
        self.var = var
        self.metric = metric
        self.weight = weight
        if name is None:
            self.name = f'{self.var.name}_{self.metric}'
        else:
            self.name = name

    @property
    def variable_names(self):
        return [self.var.name]

<<<<<<< HEAD
    def grad(self, input_dict, input_key=None):
        """
         returns gradient of the loss w.r.t. input variables

        :param variables:
        :param input_key: string
        :return:
        """
        return gradient(self.forward(input_dict)[self.name], input_dict[input_key])

    def forward(self, input_dict):
        """

        :param input_dict: (dict, {str: torch.Tensor}) Should contain keys corresponding to self.variable_names
        :return:  (dict, {str: 0-dimensional torch.Tensor}) tensor value can be cast as a floating point number
        """
        return {self.name: self.weight*self.metric(self.var(input_dict))}

    def __repr__(self):
        return f"Objective: {self.name}({', '.join(self.variable_names)}) = {self.weight} * {self.metric}({', '.join(self.variable_names)})"
=======
    def forward(self, variables):
        """

        :param variables: (dict, {str: torch.Tensor}) Should contain keys corresponding to self.variable_names
        :return: 0-dimensional torch.Tensor that can be cast as a floating point number
        """
        return self.weight*self.metric(self.var(variables))

    def __repr__(self):
        return f"{self.name}({', '.join(self.variable_names)}) = {self.weight} * {self.metric}({', '.join(self.variable_names)})"
>>>>>>> 940c0e72


class Constraint(nn.Module):
    """
    Drop in replacement for a Loss object but constructed by a composition of Variable objects
    using comparative infix operators, '<', '>', '==', '<=', '>=' and '*' to weight loss component and '^' to
    determine l-norm of constraint violation in determining loss.
    """
    def __init__(self, left, right, comparator, weight=1.0, name=None):
        """

        :param left: (nm.Variable or numeric) Left hand side of equality or inequality constraint
        :param right: (nm.Variable or numeric) Right hand side of equality or inequality constraint
        :param comparator: (nn.Module) Intended to be LE, GE, LT, GT, or Eq object, but can be any nn.Module
                                       which satisfies the Comparator interface (init function takes an integer norm and
                                       object has an integer valued self.norm attribute.
        :param weight: (float, int, or zero-D torch.Tensor) For scaling calculated Constraint violation loss
        :param name: (str) Optional intuitive name for storing in Problem's output dictionary.
        """
        super().__init__()
        if not type(left) is Variable:
            left = Variable(str(left), value=left)
        if not type(right) is Variable:
            right = Variable(str(right), value=right)
        self.left = left
        self.right = right
        self.comparator = comparator
        self.weight = weight
        if name is None:
            self.name = f'{self.left}_{self.comparator}_{self.right}'
        else:
            self.name = name

    @property
    def variable_names(self):
        return [self.left.name, self.right.name]

    def __xor__(self, norm):
        comparator = type(self.comparator)(norm=norm)
        return Constraint(self.left, self.right, comparator, weight=self.weight, name=self.name)

    def __mul__(self, weight):
        return Constraint(self.left, self.right, self.comparator, weight=weight, name=self.name)

    def __rmul__(self, weight):
        return Constraint(self.left, self.right, self.comparator, weight=weight, name=self.name)

    def grad(self, variables, input_key=None):
        """
         returns gradient of the loss w.r.t. input variables

        :param variables:
        :param input_key: string
        :return:
        """
        return gradient(self.forward(variables)[self.name], variables[input_key])

    def forward(self, input_dict):
        """

        :param input_dict: (dict, {str: torch.Tensor}) Should contain keys corresponding to self.variable_names
        :return: 0-dimensional torch.Tensor that can be cast as a floating point number
        """
        return {self.name: self.weight*self.comparator(self.left(input_dict), self.right(input_dict))}


class Variable(nn.Module):
    """
    Variable is an abstraction that allows for the definition of constraints and objectives with some nice
    syntactic sugar. When a Variable object is called given a dictionary a pytorch tensor is returned, and when
    a Variable object is subjected to a comparison operator a Constraint is returned. Mathematical operators return
    Variables which will instantiate and perform the sequence of mathematical operations.

    Supported infix operators (variable * variable, variable * numeric): +, -, *, @, **, <, <=, >, >=, ==, ^
    """

    def __init__(self, key, value=None, left=None, right=None, operator=None, slice=None, name=None):
        """

        :param key: (str) Unique string identifier which should occur as a key at some point in
                          the data dictionary which is accumulated through the computational graph unless
                          the variable is a composition of other variables with a numeric operator.
        :param value: (torch.Tensor or numeric) To use when variable is a constant or nn.Parameter
        :param left: (Variable) Another Variable used in the composition of this Variable
        :param right: (Variable) Another Variable used in the composition of this Variable
        :param operator: (str) Indicates how this Variable is derived from left and right
        :param slice: (Slice) Indicates if and where Variable is to be indexed
        :param name: (str) Optional intuitive name for Variable for storage in a Problem's output dictionary.
        """
        super().__init__()

        self.key = key
        self.left = left
        self.right = right
        self.op = operator
        if value is not None and not isinstance(value, torch.Tensor):
            value = torch.tensor(value, dtype=torch.float32)
        self.value = value
        self.slice = slice
        self._check_()
        if name is None:
            self.name = self.key
            # # # TODO: new name construction
            # if slice is None:
            #     self.name = self.key
            # else:
            #     self.name = f'{self.key}_{str(slice)}'
        else:
            self.name = name

    def _check_(self):
        """
        Some things should never happen.
        """
        if self.left is not None:
            assert type(self.left) is Variable
        if self.right is not None:
            assert type(self.right) is Variable
        if self.left is not None or self.right is not None:
            assert self.op is not None

    def __call__(self, data):
        """
        The call function is going to hand back a pytorch tensor. In the base case the call function will simply look
        up the tensor in the data dictionary. More complicated cases will involve calling the left and calling the right
        (recursively traversing the tree defining this composition ov Variables) and then performing a pytorch operation.

        :param data: (dict: {str: torch.Tensor})
        :return: torch.Tensor
        """
        data_tensors = [v for v in data.values() if isinstance(v, torch.Tensor)]
        if self.value is not None:
            if data_tensors:
                self.value.to(data_tensors[0].device)
            value = self.value
        elif self.op == 'add':
            value = self.left(data) + self.right(data)
        elif self.op == 'sub':
            value = self.left(data) - self.right(data)
        elif self.op == 'mul':
            value = self.left(data) * self.right(data)
        elif self.op == 'pow':
            value = self.left(data) ** self.right(data)
        elif self.op == 'matmul':
            value = self.left(data) @ self.right(data)
        elif self.op == 'neg':
            value = -self.left(data)
        elif self.op == 'div':
            value = self.left(data) / self.right(data)
        elif self.op == 'grad':
            value = gradient(self.left(data), self.right(data))
        else:
            # # # TODO: no need to remove slice
            # value = data[self.key]
            # # OLD
            if self.slice is not None:
                key = self.key[:-len(str(self.slice))-1]
                value = data[key]
            else:
                key = self.key
                return data[key]

        #     TODO check for name collision
        # assert self.key not in data, f'duplicate key {self.key}'

        if self.slice is None:
            data[self.key] = value
            return data[self.key]
        else:
            data[self.key] = value[self.slice]
            return data[self.key]


    def __getitem__(self, slice):
        # # TODO: shall we use just self.key to always have access to original key?
        # return Variable(self.key, value=self.value, left=self.left,
        #                 right=self.right, operator=self.op, slice=slice)
        # #  OLD
        return Variable(f'{self.key}_{str(slice)}', value=self.value, left=self.left,
                        right=self.right, operator=self.op, slice=slice)

    def __str__(self):
        if self.value is not None:
            return f'{self.key}={self.value}'
        else:
            return self.key

    def __repr__(self):
        return f'neuromancer.variable.Variable object, key={self.key}, left={self.left}, ' \
               f'right={self.right}, operator={self.op}, value={self.value}, slice={self.slice}'

    """
    Numeric operators. Numeric operators return a variable with a special __call__ function which first retrieves instantiated
    numeric quantities for the left and right hand side and performs the corresponding pytorch operator on the instantiate quantities
    """
    def __add__(self, other):
        if not type(other) is Variable:
            other = Variable(str(other), value=other)
        return Variable(f'{self.key}_plus_{other.key}', left=self, right=other, operator='add')

    def __radd__(self, other):
        if not type(other) is Variable:
            other = Variable(str(other), value=other)
        return Variable(f'{self.key}_plus_{other.key}', left=other, right=self, operator='add')

    def __sub__(self, other):
        if not type(other) is Variable:
            other = Variable(str(other), value=other)
        return Variable(f'{self.key}_minus_{other.key}', left=self, right=other, operator='sub')

    def __rsub__(self, other):
        if not type(other) is Variable:
            other = Variable(str(other), value=other)
        return Variable(f'{self.key}_minus_{other.key}', left=other, right=self, operator='sub')

    def __mul__(self, other):
        if not type(other) is Variable:
            other = Variable(str(other), value=other)
        return Variable(f'{self.key}_times_{other.key}', left=self, right=other, operator='mul')

    def __rmul__(self, other):
        if not type(other) is Variable:
            other = Variable(str(other), value=other)
        return Variable(f'{self.key}_times_{other.key}', left=other, right=self, operator='mul')

    def __matmul__(self, other):
        if not type(other) is Variable:
            other = Variable(str(other), value=other)
        return Variable(f'{self.key}_matmul_{other.key}', left=self, right=other, operator='matmul')

    def __rmatmul__(self, other):
        if not type(other) is Variable:
            other = Variable(str(other), value=other)
        return Variable(f'{self.key}_matmul_{other.key}', left=other, right=self, operator='matmul')

    def __pow__(self, other):
        if not type(other) is Variable:
            other = Variable(str(other), value=other)
        return Variable(f'{self.key}_pow_{other.key}', left=self, right=other, operator='pow')

    def __rpow__(self, other):
        if not type(other) is Variable:
            other = Variable(str(other), value=other)
        return Variable(f'{self.key}_pow_{other.key}', left=other, right=self, operator='pow')

    def __truediv__(self, other):
        if not type(other) is Variable:
            other = Variable(str(other), value=other)
        return Variable(f'{self.key}_div_{other.key}', left=self, right=other, operator='div')

    def __rtruediv__(self, other):
        if not type(other) is Variable:
            other = Variable(str(other), value=other)
        return Variable(f'{self.key}_div_{other.key}', left=other, right=self, operator='div')

    def __neg__(self):
        return Variable(f'neg_{self.key}', left=self, operator='neg')

    def grad(self, other):
        return Variable(f'd{self.key}/d{other.key}', left=self, right=other, operator='grad')

    """
    Comparison operators. When a variable and numeric value (float, int, Tensor) are compared a constraint is implicitly 
    defined and a Constraint object is returned. For now <, >, <=, and >= will create an inequality Constraint with 
    an L1 norm penalty on constraint violations. A Constraint object can be made to use an L2 norm penalty with the ^ operator, 
    e.g. (x < 1)^2. x == y will return an equality Constraint equivalent to the two inequality constraints x - y <=0, y-x <=0. 


    != is not a defined comparison for variables  
    """

    def __lt__(self, other):
        return Constraint(self, other, LT())

    def __le__(self, other):
        return Constraint(self, other, LT())

    def __gt__(self, other):
        return Constraint(self, other, GT())

    def __ge__(self, other):
        return Constraint(self, other, GT())

    def __eq__(self, other):
        return Constraint(self, other, Eq())

    def minimize(self, metric=torch.mean, weight=1.0, name=None):
        return Objective(self, metric=metric, weight=weight, name=name)

    def __hash__(self):
        """
        without this hack we have: TypeError: unhashable type: 'Variable'
        https://github.com/pytorch/pytorch/issues/16756
        """
        return nn.Module.__hash__(self)

<|MERGE_RESOLUTION|>--- conflicted
+++ resolved
@@ -1,490 +1,465 @@
-"""
-Definition of neuromancer.Constraint class used in conjunction with neuromancer.Variable class. A Constraint has the
-same behavior as a Loss but with intuitive syntax for defining via Variable objects.
-"""
-from typing import Dict, List, Callable
-
-import torch
-import torch.nn as nn
-import torch.nn.functional as F
-from neuromancer.gradients import gradient
-
-
-class Loss(nn.Module):
-    """
-    Drop in replacement for a Constraint object but relies on a list of dictionary keys and a callable function
-    to instantiate.
-    """
-    def __init__(self, variable_names: List[str], loss: Callable[..., torch.Tensor], weight=1.0, name='loss'):
-        """
-
-        :param variable_names: List of str
-        :param loss: (callable) Number of arguments of the callable should equal the number of strings in variable names.
-                                Arguments to callable should be torch.Tensor and return type a 0-dimensional torch.Tensor
-        :param weight: (float) Weight of loss for calculating multi-term loss function
-        :param name: (str) Name for tracking output
-        """
-        super().__init__()
-        self.variable_names = variable_names
-        self.weight = weight
-        self.loss = loss
-        self.name = name
-
-    def grad(self, variables, input_key=None):
-        """
-         returns gradient of the loss w.r.t. input variables
-
-        :param variables:
-        :param input_key: string
-        :return:
-        """
-        return gradient(self.forward(variables)[self.name], variables[input_key])
-
-    def forward(self, variables: Dict[str, torch.Tensor]) -> torch.Tensor:
-        """
-
-        :param variables: (dict, {str: torch.Tensor}) Should contain keys corresponding to self.variable_names
-        :return: 0-dimensional torch.Tensor that can be cast as a floating point number
-        """
-        return {self.name: self.weight*self.loss(*[variables[k] for k in self.variable_names])}
-
-    def __repr__(self):
-        return f"Loss: {self.name}({', '.join(self.variable_names)}) -> {self.loss} * {self.weight}"
-
-
-class LT(nn.Module):
-    """
-    Less than constraint for upper bounding the left hand side by the right hand side.
-    Used for defining infix operator for the Variable class and calculating constraint
-    violation losses for the forward pass of Constraint objects.
-    """
-    def __init__(self, norm=1):
-        super().__init__()
-        self.norm = norm
-
-    def __str__(self):
-        return 'lt'
-
-    def forward(self, left, right):
-        """
-
-        :param left: torch.Tensor
-        :param right: torch.Tensor
-        :return: zero dimensional torch.Tensor
-        """
-        if self.norm == 1:
-            return torch.mean(F.relu(left - right))
-        elif self.norm == 2:
-            return torch.mean((F.relu(left - right))**2)
-
-
-class GT(nn.Module):
-    """
-    Greater than constraint for lower bounding the left hand side by the right hand side.
-    Used for defining infix operator for the Variable class and calculating constraint
-    violation losses for the forward pass of Constraint objects.
-    """
-
-    def __init__(self, norm=1):
-        super().__init__()
-        self.norm = norm
-
-    def __str__(self):
-        return 'gt'
-
-    def forward(self, left, right):
-        """
-
-        :param left: torch.Tensor
-        :param right: torch.Tensor
-        :return: zero dimensional torch.Tensor
-        """
-        if self.norm == 1:
-            return torch.mean(F.relu(right - left))
-        elif self.norm == 2:
-            return torch.mean((F.relu(right - left)) ** 2)
-
-
-class Eq(nn.Module):
-    """
-    Equality constraint penalizing difference between left and right hand side.
-    Used for defining infix operator for the Variable class and calculating constraint
-    violation losses for the forward pass of Constraint objects.
-    """
-    def __init__(self, norm=1):
-        super().__init__()
-        self.norm = norm
-
-    def __str__(self):
-        return 'eq'
-
-    def forward(self, left, right):
-        """
-
-        :param left: torch.Tensor
-        :param right: torch.Tensor
-        :return: zero dimensional torch.Tensor
-        """
-        if self.norm == 1:
-            return F.l1_loss(left, right)
-        elif self.norm == 2:
-            return F.mse_loss(left, right)
-
-
-class Objective(nn.Module):
-    """
-    Drop in replacement for a Loss object constructed via neuromancer Variable object
-    in the forward pass evaluates metric as torch function on Variable values
-    """
-    def __init__(self, var, metric=torch.mean, weight=1.0, name=None):
-        """
-
-        :param var: (nm.Variable) expression to be minimized
-        :param metric: (torch function) differentiable scalar valued function to penalize the expression
-        :param weight: (float, int, or zero-D torch.Tensor) For scaling calculated Constraint violation loss
-        :param name: (str) Optional intuitive name for storing in Problem's output dictionary.
-        """
-        super().__init__()
-        if not type(var) is Variable:
-            var = Variable(str(var), value=var)
-        self.var = var
-        self.metric = metric
-        self.weight = weight
-        if name is None:
-            self.name = f'{self.var.name}_{self.metric}'
-        else:
-            self.name = name
-
-    @property
-    def variable_names(self):
-        return [self.var.name]
-
-<<<<<<< HEAD
-    def grad(self, input_dict, input_key=None):
-        """
-         returns gradient of the loss w.r.t. input variables
-
-        :param variables:
-        :param input_key: string
-        :return:
-        """
-        return gradient(self.forward(input_dict)[self.name], input_dict[input_key])
-
-    def forward(self, input_dict):
-        """
-
-        :param input_dict: (dict, {str: torch.Tensor}) Should contain keys corresponding to self.variable_names
-        :return:  (dict, {str: 0-dimensional torch.Tensor}) tensor value can be cast as a floating point number
-        """
-        return {self.name: self.weight*self.metric(self.var(input_dict))}
-
-    def __repr__(self):
-        return f"Objective: {self.name}({', '.join(self.variable_names)}) = {self.weight} * {self.metric}({', '.join(self.variable_names)})"
-=======
-    def forward(self, variables):
-        """
-
-        :param variables: (dict, {str: torch.Tensor}) Should contain keys corresponding to self.variable_names
-        :return: 0-dimensional torch.Tensor that can be cast as a floating point number
-        """
-        return self.weight*self.metric(self.var(variables))
-
-    def __repr__(self):
-        return f"{self.name}({', '.join(self.variable_names)}) = {self.weight} * {self.metric}({', '.join(self.variable_names)})"
->>>>>>> 940c0e72
-
-
-class Constraint(nn.Module):
-    """
-    Drop in replacement for a Loss object but constructed by a composition of Variable objects
-    using comparative infix operators, '<', '>', '==', '<=', '>=' and '*' to weight loss component and '^' to
-    determine l-norm of constraint violation in determining loss.
-    """
-    def __init__(self, left, right, comparator, weight=1.0, name=None):
-        """
-
-        :param left: (nm.Variable or numeric) Left hand side of equality or inequality constraint
-        :param right: (nm.Variable or numeric) Right hand side of equality or inequality constraint
-        :param comparator: (nn.Module) Intended to be LE, GE, LT, GT, or Eq object, but can be any nn.Module
-                                       which satisfies the Comparator interface (init function takes an integer norm and
-                                       object has an integer valued self.norm attribute.
-        :param weight: (float, int, or zero-D torch.Tensor) For scaling calculated Constraint violation loss
-        :param name: (str) Optional intuitive name for storing in Problem's output dictionary.
-        """
-        super().__init__()
-        if not type(left) is Variable:
-            left = Variable(str(left), value=left)
-        if not type(right) is Variable:
-            right = Variable(str(right), value=right)
-        self.left = left
-        self.right = right
-        self.comparator = comparator
-        self.weight = weight
-        if name is None:
-            self.name = f'{self.left}_{self.comparator}_{self.right}'
-        else:
-            self.name = name
-
-    @property
-    def variable_names(self):
-        return [self.left.name, self.right.name]
-
-    def __xor__(self, norm):
-        comparator = type(self.comparator)(norm=norm)
-        return Constraint(self.left, self.right, comparator, weight=self.weight, name=self.name)
-
-    def __mul__(self, weight):
-        return Constraint(self.left, self.right, self.comparator, weight=weight, name=self.name)
-
-    def __rmul__(self, weight):
-        return Constraint(self.left, self.right, self.comparator, weight=weight, name=self.name)
-
-    def grad(self, variables, input_key=None):
-        """
-         returns gradient of the loss w.r.t. input variables
-
-        :param variables:
-        :param input_key: string
-        :return:
-        """
-        return gradient(self.forward(variables)[self.name], variables[input_key])
-
-    def forward(self, input_dict):
-        """
-
-        :param input_dict: (dict, {str: torch.Tensor}) Should contain keys corresponding to self.variable_names
-        :return: 0-dimensional torch.Tensor that can be cast as a floating point number
-        """
-        return {self.name: self.weight*self.comparator(self.left(input_dict), self.right(input_dict))}
-
-
-class Variable(nn.Module):
-    """
-    Variable is an abstraction that allows for the definition of constraints and objectives with some nice
-    syntactic sugar. When a Variable object is called given a dictionary a pytorch tensor is returned, and when
-    a Variable object is subjected to a comparison operator a Constraint is returned. Mathematical operators return
-    Variables which will instantiate and perform the sequence of mathematical operations.
-
-    Supported infix operators (variable * variable, variable * numeric): +, -, *, @, **, <, <=, >, >=, ==, ^
-    """
-
-    def __init__(self, key, value=None, left=None, right=None, operator=None, slice=None, name=None):
-        """
-
-        :param key: (str) Unique string identifier which should occur as a key at some point in
-                          the data dictionary which is accumulated through the computational graph unless
-                          the variable is a composition of other variables with a numeric operator.
-        :param value: (torch.Tensor or numeric) To use when variable is a constant or nn.Parameter
-        :param left: (Variable) Another Variable used in the composition of this Variable
-        :param right: (Variable) Another Variable used in the composition of this Variable
-        :param operator: (str) Indicates how this Variable is derived from left and right
-        :param slice: (Slice) Indicates if and where Variable is to be indexed
-        :param name: (str) Optional intuitive name for Variable for storage in a Problem's output dictionary.
-        """
-        super().__init__()
-
-        self.key = key
-        self.left = left
-        self.right = right
-        self.op = operator
-        if value is not None and not isinstance(value, torch.Tensor):
-            value = torch.tensor(value, dtype=torch.float32)
-        self.value = value
-        self.slice = slice
-        self._check_()
-        if name is None:
-            self.name = self.key
-            # # # TODO: new name construction
-            # if slice is None:
-            #     self.name = self.key
-            # else:
-            #     self.name = f'{self.key}_{str(slice)}'
-        else:
-            self.name = name
-
-    def _check_(self):
-        """
-        Some things should never happen.
-        """
-        if self.left is not None:
-            assert type(self.left) is Variable
-        if self.right is not None:
-            assert type(self.right) is Variable
-        if self.left is not None or self.right is not None:
-            assert self.op is not None
-
-    def __call__(self, data):
-        """
-        The call function is going to hand back a pytorch tensor. In the base case the call function will simply look
-        up the tensor in the data dictionary. More complicated cases will involve calling the left and calling the right
-        (recursively traversing the tree defining this composition ov Variables) and then performing a pytorch operation.
-
-        :param data: (dict: {str: torch.Tensor})
-        :return: torch.Tensor
-        """
-        data_tensors = [v for v in data.values() if isinstance(v, torch.Tensor)]
-        if self.value is not None:
-            if data_tensors:
-                self.value.to(data_tensors[0].device)
-            value = self.value
-        elif self.op == 'add':
-            value = self.left(data) + self.right(data)
-        elif self.op == 'sub':
-            value = self.left(data) - self.right(data)
-        elif self.op == 'mul':
-            value = self.left(data) * self.right(data)
-        elif self.op == 'pow':
-            value = self.left(data) ** self.right(data)
-        elif self.op == 'matmul':
-            value = self.left(data) @ self.right(data)
-        elif self.op == 'neg':
-            value = -self.left(data)
-        elif self.op == 'div':
-            value = self.left(data) / self.right(data)
-        elif self.op == 'grad':
-            value = gradient(self.left(data), self.right(data))
-        else:
-            # # # TODO: no need to remove slice
-            # value = data[self.key]
-            # # OLD
-            if self.slice is not None:
-                key = self.key[:-len(str(self.slice))-1]
-                value = data[key]
-            else:
-                key = self.key
-                return data[key]
-
-        #     TODO check for name collision
-        # assert self.key not in data, f'duplicate key {self.key}'
-
-        if self.slice is None:
-            data[self.key] = value
-            return data[self.key]
-        else:
-            data[self.key] = value[self.slice]
-            return data[self.key]
-
-
-    def __getitem__(self, slice):
-        # # TODO: shall we use just self.key to always have access to original key?
-        # return Variable(self.key, value=self.value, left=self.left,
-        #                 right=self.right, operator=self.op, slice=slice)
-        # #  OLD
-        return Variable(f'{self.key}_{str(slice)}', value=self.value, left=self.left,
-                        right=self.right, operator=self.op, slice=slice)
-
-    def __str__(self):
-        if self.value is not None:
-            return f'{self.key}={self.value}'
-        else:
-            return self.key
-
-    def __repr__(self):
-        return f'neuromancer.variable.Variable object, key={self.key}, left={self.left}, ' \
-               f'right={self.right}, operator={self.op}, value={self.value}, slice={self.slice}'
-
-    """
-    Numeric operators. Numeric operators return a variable with a special __call__ function which first retrieves instantiated
-    numeric quantities for the left and right hand side and performs the corresponding pytorch operator on the instantiate quantities
-    """
-    def __add__(self, other):
-        if not type(other) is Variable:
-            other = Variable(str(other), value=other)
-        return Variable(f'{self.key}_plus_{other.key}', left=self, right=other, operator='add')
-
-    def __radd__(self, other):
-        if not type(other) is Variable:
-            other = Variable(str(other), value=other)
-        return Variable(f'{self.key}_plus_{other.key}', left=other, right=self, operator='add')
-
-    def __sub__(self, other):
-        if not type(other) is Variable:
-            other = Variable(str(other), value=other)
-        return Variable(f'{self.key}_minus_{other.key}', left=self, right=other, operator='sub')
-
-    def __rsub__(self, other):
-        if not type(other) is Variable:
-            other = Variable(str(other), value=other)
-        return Variable(f'{self.key}_minus_{other.key}', left=other, right=self, operator='sub')
-
-    def __mul__(self, other):
-        if not type(other) is Variable:
-            other = Variable(str(other), value=other)
-        return Variable(f'{self.key}_times_{other.key}', left=self, right=other, operator='mul')
-
-    def __rmul__(self, other):
-        if not type(other) is Variable:
-            other = Variable(str(other), value=other)
-        return Variable(f'{self.key}_times_{other.key}', left=other, right=self, operator='mul')
-
-    def __matmul__(self, other):
-        if not type(other) is Variable:
-            other = Variable(str(other), value=other)
-        return Variable(f'{self.key}_matmul_{other.key}', left=self, right=other, operator='matmul')
-
-    def __rmatmul__(self, other):
-        if not type(other) is Variable:
-            other = Variable(str(other), value=other)
-        return Variable(f'{self.key}_matmul_{other.key}', left=other, right=self, operator='matmul')
-
-    def __pow__(self, other):
-        if not type(other) is Variable:
-            other = Variable(str(other), value=other)
-        return Variable(f'{self.key}_pow_{other.key}', left=self, right=other, operator='pow')
-
-    def __rpow__(self, other):
-        if not type(other) is Variable:
-            other = Variable(str(other), value=other)
-        return Variable(f'{self.key}_pow_{other.key}', left=other, right=self, operator='pow')
-
-    def __truediv__(self, other):
-        if not type(other) is Variable:
-            other = Variable(str(other), value=other)
-        return Variable(f'{self.key}_div_{other.key}', left=self, right=other, operator='div')
-
-    def __rtruediv__(self, other):
-        if not type(other) is Variable:
-            other = Variable(str(other), value=other)
-        return Variable(f'{self.key}_div_{other.key}', left=other, right=self, operator='div')
-
-    def __neg__(self):
-        return Variable(f'neg_{self.key}', left=self, operator='neg')
-
-    def grad(self, other):
-        return Variable(f'd{self.key}/d{other.key}', left=self, right=other, operator='grad')
-
-    """
-    Comparison operators. When a variable and numeric value (float, int, Tensor) are compared a constraint is implicitly 
-    defined and a Constraint object is returned. For now <, >, <=, and >= will create an inequality Constraint with 
-    an L1 norm penalty on constraint violations. A Constraint object can be made to use an L2 norm penalty with the ^ operator, 
-    e.g. (x < 1)^2. x == y will return an equality Constraint equivalent to the two inequality constraints x - y <=0, y-x <=0. 
-
-
-    != is not a defined comparison for variables  
-    """
-
-    def __lt__(self, other):
-        return Constraint(self, other, LT())
-
-    def __le__(self, other):
-        return Constraint(self, other, LT())
-
-    def __gt__(self, other):
-        return Constraint(self, other, GT())
-
-    def __ge__(self, other):
-        return Constraint(self, other, GT())
-
-    def __eq__(self, other):
-        return Constraint(self, other, Eq())
-
-    def minimize(self, metric=torch.mean, weight=1.0, name=None):
-        return Objective(self, metric=metric, weight=weight, name=name)
-
-    def __hash__(self):
-        """
-        without this hack we have: TypeError: unhashable type: 'Variable'
-        https://github.com/pytorch/pytorch/issues/16756
-        """
-        return nn.Module.__hash__(self)
-
+"""
+Definition of neuromancer.Constraint class used in conjunction with neuromancer.Variable class. A Constraint has the
+same behavior as a Loss but with intuitive syntax for defining via Variable objects.
+"""
+from typing import Dict, List, Callable
+
+import torch
+import torch.nn as nn
+import torch.nn.functional as F
+from neuromancer.gradients import gradient
+
+
+class Loss(nn.Module):
+    """
+    Drop in replacement for a Constraint object but relies on a list of dictionary keys and a callable function
+    to instantiate.
+    """
+    def __init__(self, variable_names: List[str], loss: Callable[..., torch.Tensor], weight=1.0, name='loss'):
+        """
+
+        :param variable_names: List of str
+        :param loss: (callable) Number of arguments of the callable should equal the number of strings in variable names.
+                                Arguments to callable should be torch.Tensor and return type a 0-dimensional torch.Tensor
+        :param weight: (float) Weight of loss for calculating multi-term loss function
+        :param name: (str) Name for tracking output
+        """
+        super().__init__()
+        self.variable_names = variable_names
+        self.weight = weight
+        self.loss = loss
+        self.name = name
+
+    def grad(self, variables, input_key=None):
+        """
+         returns gradient of the loss w.r.t. input variables
+
+        :param variables:
+        :param input_key: string
+        :return:
+        """
+        return gradient(self.forward(variables)[self.name], variables[input_key])
+
+    def forward(self, variables: Dict[str, torch.Tensor]) -> torch.Tensor:
+        """
+
+        :param variables: (dict, {str: torch.Tensor}) Should contain keys corresponding to self.variable_names
+        :return: 0-dimensional torch.Tensor that can be cast as a floating point number
+        """
+        return {self.name: self.weight*self.loss(*[variables[k] for k in self.variable_names])}
+
+    def __repr__(self):
+        return f"Loss: {self.name}({', '.join(self.variable_names)}) -> {self.loss} * {self.weight}"
+
+
+class LT(nn.Module):
+    """
+    Less than constraint for upper bounding the left hand side by the right hand side.
+    Used for defining infix operator for the Variable class and calculating constraint
+    violation losses for the forward pass of Constraint objects.
+    """
+    def __init__(self, norm=1):
+        super().__init__()
+        self.norm = norm
+
+    def __str__(self):
+        return 'lt'
+
+    def forward(self, left, right):
+        """
+
+        :param left: torch.Tensor
+        :param right: torch.Tensor
+        :return: zero dimensional torch.Tensor
+        """
+        if self.norm == 1:
+            return torch.mean(F.relu(left - right))
+        elif self.norm == 2:
+            return torch.mean((F.relu(left - right))**2)
+
+
+class GT(nn.Module):
+    """
+    Greater than constraint for lower bounding the left hand side by the right hand side.
+    Used for defining infix operator for the Variable class and calculating constraint
+    violation losses for the forward pass of Constraint objects.
+    """
+
+    def __init__(self, norm=1):
+        super().__init__()
+        self.norm = norm
+
+    def __str__(self):
+        return 'gt'
+
+    def forward(self, left, right):
+        """
+
+        :param left: torch.Tensor
+        :param right: torch.Tensor
+        :return: zero dimensional torch.Tensor
+        """
+        if self.norm == 1:
+            return torch.mean(F.relu(right - left))
+        elif self.norm == 2:
+            return torch.mean((F.relu(right - left)) ** 2)
+
+
+class Eq(nn.Module):
+    """
+    Equality constraint penalizing difference between left and right hand side.
+    Used for defining infix operator for the Variable class and calculating constraint
+    violation losses for the forward pass of Constraint objects.
+    """
+    def __init__(self, norm=1):
+        super().__init__()
+        self.norm = norm
+
+    def __str__(self):
+        return 'eq'
+
+    def forward(self, left, right):
+        """
+
+        :param left: torch.Tensor
+        :param right: torch.Tensor
+        :return: zero dimensional torch.Tensor
+        """
+        if self.norm == 1:
+            return F.l1_loss(left, right)
+        elif self.norm == 2:
+            return F.mse_loss(left, right)
+
+
+class Objective(nn.Module):
+    """
+    Drop in replacement for a Loss object constructed via neuromancer Variable object
+    in the forward pass evaluates metric as torch function on Variable values
+    """
+    def __init__(self, var, metric=torch.mean, weight=1.0, name=None):
+        """
+
+        :param var: (nm.Variable) expression to be minimized
+        :param metric: (torch function) differentiable scalar valued function to penalize the expression
+        :param weight: (float, int, or zero-D torch.Tensor) For scaling calculated Constraint violation loss
+        :param name: (str) Optional intuitive name for storing in Problem's output dictionary.
+        """
+        super().__init__()
+        if not type(var) is Variable:
+            var = Variable(str(var), value=var)
+        self.var = var
+        self.metric = metric
+        self.weight = weight
+        if name is None:
+            self.name = f'{self.var.name}_{self.metric}'
+        else:
+            self.name = name
+
+    @property
+    def variable_names(self):
+        return [self.var.name]
+
+    def grad(self, input_dict, input_key=None):
+        """
+         returns gradient of the loss w.r.t. input variables
+
+        :param variables:
+        :param input_key: string
+        :return:
+        """
+        return gradient(self.forward(input_dict)[self.name], input_dict[input_key])
+
+    def forward(self, input_dict):
+        """
+
+        :param input_dict: (dict, {str: torch.Tensor}) Should contain keys corresponding to self.variable_names
+        :return:  (dict, {str: 0-dimensional torch.Tensor}) tensor value can be cast as a floating point number
+        """
+        return {self.name: self.weight*self.metric(self.var(input_dict))}
+
+    def __repr__(self):
+        return f"Objective: {self.name}({', '.join(self.variable_names)}) = {self.weight} * {self.metric}({', '.join(self.variable_names)})"
+
+
+class Constraint(nn.Module):
+    """
+    Drop in replacement for a Loss object but constructed by a composition of Variable objects
+    using comparative infix operators, '<', '>', '==', '<=', '>=' and '*' to weight loss component and '^' to
+    determine l-norm of constraint violation in determining loss.
+    """
+    def __init__(self, left, right, comparator, weight=1.0, name=None):
+        """
+
+        :param left: (nm.Variable or numeric) Left hand side of equality or inequality constraint
+        :param right: (nm.Variable or numeric) Right hand side of equality or inequality constraint
+        :param comparator: (nn.Module) Intended to be LE, GE, LT, GT, or Eq object, but can be any nn.Module
+                                       which satisfies the Comparator interface (init function takes an integer norm and
+                                       object has an integer valued self.norm attribute.
+        :param weight: (float, int, or zero-D torch.Tensor) For scaling calculated Constraint violation loss
+        :param name: (str) Optional intuitive name for storing in Problem's output dictionary.
+        """
+        super().__init__()
+        if not type(left) is Variable:
+            left = Variable(str(left), value=left)
+        if not type(right) is Variable:
+            right = Variable(str(right), value=right)
+        self.left = left
+        self.right = right
+        self.comparator = comparator
+        self.weight = weight
+        if name is None:
+            self.name = f'{self.left}_{self.comparator}_{self.right}'
+        else:
+            self.name = name
+
+    @property
+    def variable_names(self):
+        return [self.left.name, self.right.name]
+
+    def __xor__(self, norm):
+        comparator = type(self.comparator)(norm=norm)
+        return Constraint(self.left, self.right, comparator, weight=self.weight, name=self.name)
+
+    def __mul__(self, weight):
+        return Constraint(self.left, self.right, self.comparator, weight=weight, name=self.name)
+
+    def __rmul__(self, weight):
+        return Constraint(self.left, self.right, self.comparator, weight=weight, name=self.name)
+
+    def grad(self, variables, input_key=None):
+        """
+         returns gradient of the loss w.r.t. input variables
+
+        :param variables:
+        :param input_key: string
+        :return:
+        """
+        return gradient(self.forward(variables)[self.name], variables[input_key])
+
+    def forward(self, input_dict):
+        """
+
+        :param input_dict: (dict, {str: torch.Tensor}) Should contain keys corresponding to self.variable_names
+        :return: 0-dimensional torch.Tensor that can be cast as a floating point number
+        """
+        return {self.name: self.weight*self.comparator(self.left(input_dict), self.right(input_dict))}
+
+
+class Variable(nn.Module):
+    """
+    Variable is an abstraction that allows for the definition of constraints and objectives with some nice
+    syntactic sugar. When a Variable object is called given a dictionary a pytorch tensor is returned, and when
+    a Variable object is subjected to a comparison operator a Constraint is returned. Mathematical operators return
+    Variables which will instantiate and perform the sequence of mathematical operations.
+
+    Supported infix operators (variable * variable, variable * numeric): +, -, *, @, **, <, <=, >, >=, ==, ^
+    """
+
+    def __init__(self, key, value=None, left=None, right=None, operator=None, slice=None, name=None):
+        """
+
+        :param key: (str) Unique string identifier which should occur as a key at some point in
+                          the data dictionary which is accumulated through the computational graph unless
+                          the variable is a composition of other variables with a numeric operator.
+        :param value: (torch.Tensor or numeric) To use when variable is a constant or nn.Parameter
+        :param left: (Variable) Another Variable used in the composition of this Variable
+        :param right: (Variable) Another Variable used in the composition of this Variable
+        :param operator: (str) Indicates how this Variable is derived from left and right
+        :param slice: (Slice) Indicates if and where Variable is to be indexed
+        :param name: (str) Optional intuitive name for Variable for storage in a Problem's output dictionary.
+        """
+        super().__init__()
+
+        self.key = key
+        self.left = left
+        self.right = right
+        self.op = operator
+        if value is not None and not isinstance(value, torch.Tensor):
+            value = torch.tensor(value, dtype=torch.float32)
+        self.value = value
+        self.slice = slice
+        self._check_()
+        if name is None:
+            if slice is None:
+                self.name = self.key
+            else:
+                self.name = f'{self.key}_{str(slice)}'
+        else:
+            self.name = name
+
+    def _check_(self):
+        """
+        Some things should never happen.
+        """
+        if self.left is not None:
+            assert type(self.left) is Variable
+        if self.right is not None:
+            assert type(self.right) is Variable
+        if self.left is not None or self.right is not None:
+            assert self.op is not None
+
+    def __call__(self, data):
+        """
+        The call function is going to hand back a pytorch tensor. In the base case the call function will simply look
+        up the tensor in the data dictionary. More complicated cases will involve calling the left and calling the right
+        (recursively traversing the tree defining this composition ov Variables) and then performing a pytorch operation.
+
+        :param data: (dict: {str: torch.Tensor})
+        :return: torch.Tensor
+        """
+        data_tensors = [v for v in data.values() if isinstance(v, torch.Tensor)]
+        if self.value is not None:
+            if data_tensors:
+                self.value.to(data_tensors[0].device)
+            value = self.value
+        elif self.op == 'add':
+            value = self.left(data) + self.right(data)
+        elif self.op == 'sub':
+            value = self.left(data) - self.right(data)
+        elif self.op == 'mul':
+            value = self.left(data) * self.right(data)
+        elif self.op == 'pow':
+            value = self.left(data) ** self.right(data)
+        elif self.op == 'matmul':
+            value = self.left(data) @ self.right(data)
+        elif self.op == 'neg':
+            value = -self.left(data)
+        elif self.op == 'div':
+            value = self.left(data) / self.right(data)
+        elif self.op == 'grad':
+            value = gradient(self.left(data), self.right(data))
+        else:
+            if self.slice is not None:
+                key = self.key[:-len(str(self.slice))-1]
+                value = data[key]
+            else:
+                key = self.key
+                return data[key]
+
+        if self.slice is None:
+            data[self.key] = value
+            return data[self.key]
+        else:
+            data[self.key] = value[self.slice]
+            return data[self.key]
+
+    def __getitem__(self, slice):
+
+        return Variable(f'{self.key}_{str(slice)}', value=self.value, left=self.left,
+                        right=self.right, operator=self.op, slice=slice)
+
+    def __str__(self):
+        if self.value is not None:
+            return f'{self.key}={self.value}'
+        else:
+            return self.key
+
+    def __repr__(self):
+        return f'neuromancer.variable.Variable object, key={self.key}, left={self.left}, ' \
+               f'right={self.right}, operator={self.op}, value={self.value}, slice={self.slice}'
+
+    """
+    Numeric operators. Numeric operators return a variable with a special __call__ function which first retrieves instantiated
+    numeric quantities for the left and right hand side and performs the corresponding pytorch operator on the instantiate quantities
+    """
+    def __add__(self, other):
+        if not type(other) is Variable:
+            other = Variable(str(other), value=other)
+        return Variable(f'{self.key}_plus_{other.key}', left=self, right=other, operator='add')
+
+    def __radd__(self, other):
+        if not type(other) is Variable:
+            other = Variable(str(other), value=other)
+        return Variable(f'{self.key}_plus_{other.key}', left=other, right=self, operator='add')
+
+    def __sub__(self, other):
+        if not type(other) is Variable:
+            other = Variable(str(other), value=other)
+        return Variable(f'{self.key}_minus_{other.key}', left=self, right=other, operator='sub')
+
+    def __rsub__(self, other):
+        if not type(other) is Variable:
+            other = Variable(str(other), value=other)
+        return Variable(f'{self.key}_minus_{other.key}', left=other, right=self, operator='sub')
+
+    def __mul__(self, other):
+        if not type(other) is Variable:
+            other = Variable(str(other), value=other)
+        return Variable(f'{self.key}_times_{other.key}', left=self, right=other, operator='mul')
+
+    def __rmul__(self, other):
+        if not type(other) is Variable:
+            other = Variable(str(other), value=other)
+        return Variable(f'{self.key}_times_{other.key}', left=other, right=self, operator='mul')
+
+    def __matmul__(self, other):
+        if not type(other) is Variable:
+            other = Variable(str(other), value=other)
+        return Variable(f'{self.key}_matmul_{other.key}', left=self, right=other, operator='matmul')
+
+    def __rmatmul__(self, other):
+        if not type(other) is Variable:
+            other = Variable(str(other), value=other)
+        return Variable(f'{self.key}_matmul_{other.key}', left=other, right=self, operator='matmul')
+
+    def __pow__(self, other):
+        if not type(other) is Variable:
+            other = Variable(str(other), value=other)
+        return Variable(f'{self.key}_pow_{other.key}', left=self, right=other, operator='pow')
+
+    def __rpow__(self, other):
+        if not type(other) is Variable:
+            other = Variable(str(other), value=other)
+        return Variable(f'{self.key}_pow_{other.key}', left=other, right=self, operator='pow')
+
+    def __truediv__(self, other):
+        if not type(other) is Variable:
+            other = Variable(str(other), value=other)
+        return Variable(f'{self.key}_div_{other.key}', left=self, right=other, operator='div')
+
+    def __rtruediv__(self, other):
+        if not type(other) is Variable:
+            other = Variable(str(other), value=other)
+        return Variable(f'{self.key}_div_{other.key}', left=other, right=self, operator='div')
+
+    def __neg__(self):
+        return Variable(f'neg_{self.key}', left=self, operator='neg')
+
+    def grad(self, other):
+        return Variable(f'd{self.key}/d{other.key}', left=self, right=other, operator='grad')
+
+    """
+    Comparison operators. When a variable and numeric value (float, int, Tensor) are compared a constraint is implicitly 
+    defined and a Constraint object is returned. For now <, >, <=, and >= will create an inequality Constraint with 
+    an L1 norm penalty on constraint violations. A Constraint object can be made to use an L2 norm penalty with the ^ operator, 
+    e.g. (x < 1)^2. x == y will return an equality Constraint equivalent to the two inequality constraints x - y <=0, y-x <=0. 
+
+
+    != is not a defined comparison for variables  
+    """
+
+    def __lt__(self, other):
+        return Constraint(self, other, LT())
+
+    def __le__(self, other):
+        return Constraint(self, other, LT())
+
+    def __gt__(self, other):
+        return Constraint(self, other, GT())
+
+    def __ge__(self, other):
+        return Constraint(self, other, GT())
+
+    def __eq__(self, other):
+        return Constraint(self, other, Eq())
+
+    def minimize(self, metric=torch.mean, weight=1.0, name=None):
+        return Objective(self, metric=metric, weight=weight, name=name)
+
+    def __hash__(self):
+        """
+        without this hack we have: TypeError: unhashable type: 'Variable'
+        https://github.com/pytorch/pytorch/issues/16756
+        """
+        return nn.Module.__hash__(self)
+
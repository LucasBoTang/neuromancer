"""
Loading system ID datasets from mat files
"""
from scipy.io import loadmat
import numpy as np
import matplotlib.pyplot as plt
import torch
import argparse
import plot
import emulators


def min_max_norm(M):
    """
    :param M:
    :return:
    """
    M_norm = (M - M.min(axis=0).reshape(1, -1)) / (M.max(axis=0) - M.min(axis=0)).reshape(1, -1)
    return np.nan_to_num(M_norm)


#  TODO: save trained benchmark models from Matlab's System ID
#  TODO: write function to load csv files pre defined format as well
#  frame= load_data_sysID(file_path, type='csv') AT note: better to check file extension than add argument
#  make data generation based on pandas df as inputs
#  Data_sysID(identifier='pandas', data_file='frame', norm)
def load_data_from_matlab(system='aero'):
    """
    :param file_path: path to .mat file with dataset: y,u,d,Ts
    :return:
    """
    # list of available datasets
    systems_datapaths = {'tank': './datasets/NLIN_SISO_two_tank/NLIN_two_tank_SISO.mat',
               'vehicle3': './datasets/NLIN_MIMO_vehicle/NLIN_MIMO_vehicle3.mat',
               'aero': './datasets/NLIN_MIMO_Aerodynamic/NLIN_MIMO_Aerodynamic.mat'}

    if system in systems_datapaths.keys():
        file_path = systems_datapaths[system]
    else:
        file_path = system
    file = loadmat(file_path)
    Y = file.get("y", None)  # outputs
    U = file.get("u", None)  # inputs
    D = file.get("d", None)  # disturbances

    # Ts = file.get("Ts", None)  # sampling time
    print(Y.shape)
    return Y, U, D

def load_data_from_emulator(system='LorenzSystem', nsim=None, ninit=None, ts=None):
    """
    dataset creation from the emulator
    """
    # list of available emulators
    systems = {'building_small': emulators.Building_hf_Small, # TODO: this one is not standardized
               # non-autonomous ODEs
               'CSTR': emulators.CSTR,
               'TwoTank': emulators.TwoTank,
               # autonomous chaotic ODEs
               'LorenzSystem': emulators.LorenzSystem,
               'Lorenz96': emulators.Lorenz96,
               'VanDerPol': emulators.VanDerPol,
               'ThomasAttractor': emulators.ThomasAttractor,
               'RosslerAttractor': emulators.RosslerAttractor,
               'LotkaVolterra': emulators.LotkaVolterra,
               'Brusselator1D': emulators.Brusselator1D,
               'ChuaCircuit': emulators.ChuaCircuit,
               'Duffing': emulators.Duffing,
               'UniversalOscillator': emulators.UniversalOscillator,
               # non-autonomous chaotic ODEs
               'HindmarshRose': emulators.HindmarshRose,
               # OpenAI gym environments
               'Pendulum-v0': emulators.GymWrapper,
               'CartPole-v1': emulators.GymWrapper,
               'Acrobot-v1': emulators.GymWrapper,
               'MountainCar-v0': emulators.GymWrapper,
               'MountainCarContinuous-v0': emulators.GymWrapper,
               # partially observable building state space models with external disturbances
               'Reno_full': emulators.BuildingEnvelope,
               'Reno_ROM40':  emulators.BuildingEnvelope,
               'RenoLight_full':  emulators.BuildingEnvelope,
               'RenoLight_ROM40':  emulators.BuildingEnvelope,
               'Old_full':  emulators.BuildingEnvelope,
               'Old_ROM40':  emulators.BuildingEnvelope,
               'HollandschHuys_full':  emulators.BuildingEnvelope,
               'HollandschHuys_ROM100':  emulators.BuildingEnvelope,
               'Infrax_full':  emulators.BuildingEnvelope,
               'Infrax_ROM100':  emulators.BuildingEnvelope
                }

    model = systems[system]()  # instantiate model class
    # simulate
    X, Y, U, D = None, None, None, None
    if isinstance(model, emulators.ODE_Autonomous):
        model.parameters()  # load model parameters
        X = model.simulate(nsim=nsim, ninit=ninit, ts=ts) # simulate open loop
        Y = X   # fully observable
        # plot.pltOL(Y=X)
        # plot.pltPhase(X=X)
    elif isinstance(model, emulators.ODE_NonAutonomous):
        model.parameters()  # load model parameters
        X, U = model.simulate(nsim=nsim, ninit=ninit, ts=ts) # simulate open loop
        Y = X   # fully observable
        # plot.pltOL(Y=X, U=U)
        # plot.pltPhase(X=X)
    elif isinstance(model, emulators.GymWrapper):
        model.parameters(system=system)  # load model parameters
        X, Reward, U = model.simulate(nsim=nsim, ninit=ninit, ts=ts)
        Y = Reward   # rewards used as outputs
        # plot.pltOL(Y=Y, X=X, U=U)
        # plot.pltPhase(X=X)
    elif isinstance(model, emulators.BuildingEnvelope):
        model.parameters(system=system)  # load model parameters
        X, Y, U, D, Q = model.simulate(nsim=nsim, ninit=ninit, ts=ts)
        # plot.pltOL(Y=Y, U=U, D=D, X=X)
        # plot.pltPhase(X=Y)
    # plt.savefig('./test/dataset.png')
    return Y, U, D

# TODO: old code, delete if load_data_from_emulator is stable
def load_data_from_emulator_building(system='building_small', nsim=1000, ninit=0):
    #  dataset creation from the emulator
    systems = {'building_small': emulators.Building_hf_Small,
               'building_ROM': emulators.BuildingEnvelope,
               'building_large': emulators.BuildingEnvelope}
    datafiles = {'building_small': './emulators/buildings/disturb.mat',
                 'building_ROM': './emulators/buildings/Reno_ROM40.mat',
                 'building_large': './emulators/buildings/Reno_full.mat'}
    building = systems[system]()  # instantiate building class
    building.parameters(file_path=datafiles[system])  # load model parameters
    M_flow = emulators.Periodic(nx=building.n_mf, nsim=nsim, numPeriods=6, xmax=building.mf_max, xmin=building.mf_min,
                                form='sin')
    DT = emulators.Periodic(nx=building.n_dT, nsim=nsim, numPeriods=9, xmax=building.dT_max, xmin=building.dT_min,
                            form='cos')
    D = building.D[ninit:nsim, :]
    U, X, Y = building.simulate(ninit, nsim, M_flow, DT, D)
    plot.pltOL(Y=Y, U=U, D=D, X=X)
    plt.savefig('./test/dataset.png')
    return Y, U, D


def batch_data(data, nsteps):
    """

    :param data: np.array shape=(total_time_steps, dim)
    :param nsteps: (int) n-step prediction horizon
    :return: torch.tensor shape=(nbatches, nsteps, dim)
    """
    nsplits = (data.shape[0]) // nsteps
    leftover = (data.shape[0]) % nsteps
    data = np.stack(np.split(data[:data.shape[0] - leftover], nsplits))  # nchunks X nsteps X 14
    return torch.tensor(data, dtype=torch.float32).transpose(0, 1)  # nsteps X nsamples X nfeatures


def unbatch_data(data):
    return data.transpose(0, 1).reshape(-1, 1, data.shape[-1])


def split_train_test_dev(data):
    """
    exemplary use:
    # Yp_train, Yp_dev, Yp_test = split_train_test_dev(Yp)
    # Yf_train, Yf_dev, Yf_test = split_train_test_dev(Yf)
    """
    if data is not None:
        train_idx = (data.shape[1] // 3)
        dev_idx = train_idx * 2
        train_data = data[:, :train_idx, :]
        dev_data = data[:, train_idx:dev_idx, :]
        test_data = data[:, dev_idx:, :]
    else:
        train_data, dev_data, test_data = None, None, None
    return train_data, dev_data, test_data


def make_dataset_ol(Y, U, D, nsteps, device):
    """
    creates dataset for open loop system
    :param U: inputs
    :param Y: outputs
    :param nsteps: future windos (prediction horizon)
    :param device:
    :param norm:
    :return:
    """

    # Outputs: data for past and future moving horizons
    Yp, Yf = [batch_data(Y[:-nsteps], nsteps).to(device), batch_data(Y[nsteps:], nsteps).to(device)]
    # Inputs: data for past and future moving horizons
    Up = batch_data(U[:-nsteps], nsteps).to(device) if U is not None else None
    Uf = batch_data(U[nsteps:], nsteps).to(device) if U is not None else None
    # Disturbances: data for past and future moving horizons
    Dp = batch_data(D[:-nsteps], nsteps).to(device) if D is not None else None
    Df = batch_data(D[nsteps:], nsteps).to(device) if D is not None else None
    print(f'Yp shape: {Yp.shape} Yf shape: {Yf.shape}') if Y is not None else None
    print(f'Up shape: {Up.shape} Uf shape: {Uf.shape}') if U is not None else None
    print(f'Dp shape: {Dp.shape} Df shape: {Df.shape}') if D is not None else None
    return Yp, Yf, Up, Uf, Dp, Df


def make_dataset_cl(Y, U, D, R, nsteps, device):
    """
    creates dataset for closed loop system
    :param U: inputs
    :param Y: outputs
    :param nsteps: future windos (prediction horizon)
    :param device:
    :param norm:
    :return:
    """
    Yp, Yf, Up, Uf, Dp, Df = make_dataset_ol(Y, U, D, nsteps, device)
    Rf = batch_data(R[nsteps:], nsteps).to(device) if R is not None else None
    return Yp, Yf, Up, Dp, Df, Rf


def data_setup(args, device):

    if args.system_data == 'datafile':
        Y, U, D = load_data_from_matlab(system=args.system)  # load data from file
    elif args.system_data == 'emulator':
        Y, U, D = load_data_from_emulator(system=args.system, nsim=args.nsim)

    U = U.reshape(U.shape[0],-1) if U is not None else None
    Y = Y.reshape(Y.shape[0],-1) if Y is not None else None
    D = D.reshape(D.shape[0],-1) if D is not None else None
    U = min_max_norm(U) if ('U' in args.norm and U is not None) else None
    Y = min_max_norm(Y) if ('Y' in args.norm and Y is not None) else None
    D = min_max_norm(D) if ('D' in args.norm and D is not None) else None

    print(f'Y shape: {Y.shape}')
    plot.pltOL(Y=Y, U=U, D=D)
    plt.savefig('test.png')
    # system ID or time series dataset
    Yp, Yf, Up, Uf, Dp, Df = make_dataset_ol(Y, U, D, nsteps=args.nsteps, device=device)

    dataset = []
    for data in [Yp, Yf, Up, Uf, Dp, Df]:
        if data is not None:
            dataset.append(data)

    train_data = [split_train_test_dev(data)[0] for data in dataset]
    dev_data = [split_train_test_dev(data)[1] for data in dataset]
    test_data = [split_train_test_dev(data)[2] for data in dataset]

    nx, ny = Y.shape[1]*args.nx_hidden, Y.shape[1]
    nu = U.shape[1] if U is not None else 0
    nd = D.shape[1] if D is not None else 0

    return train_data, dev_data, test_data, nx, ny, nu, nd


if __name__ == '__main__':
<<<<<<< HEAD
    datapaths = ['./datasets/NLIN_SISO_two_tank/NLIN_two_tank_SISO.mat',
                 # './datasets/NLIN_SISO_predator_prey/PredPreyCrowdingData.mat',
                 # './datasets/NLIN_TS_pendulum/NLIN_TS_Pendulum.mat',
                 './datasets/NLIN_MIMO_vehicle/NLIN_MIMO_vehicle3.mat',
                 './datasets/NLIN_MIMO_CSTR/NLIN_MIMO_CSTR2.mat',
                 './datasets/NLIN_MIMO_Aerodynamic/NLIN_MIMO_Aerodynamic.mat']

    for name, path in zip(['twotank', 'vehicle', 'reactor', 'aero'], datapaths):
        Y, U, D = load_data_from_matlab(path)
        plot.pltOL(Y, U=U, D=D, figname='test.png')

        Yp, Yf, Up, Uf, Dp, Df = make_dataset_ol(Y, U, D, nsteps=32, device='cpu')
        plot.pltOL(np.concatenate([Yp[:, k, :] for k in range(Yp.shape[1])])[:1000],
                   Ytrain=np.concatenate([Yf[:, k, :] for k in range(Yf.shape[1])])[:1000], figname=f'{name}_align_test.png')

        R = np.ones(Y.shape)
        Yp, Yf, Up, Dp, Df, Rf = make_dataset_cl(Y, U, D, R, nsteps=5, device='cpu')


#   TESTING dataset creation from the emulator
    ninit = 0
    nsim = 1000
    for model, file in zip([emulators.Building_hf_Small, emulators.BuildingEnvelope, emulators.BuildingEnvelope],
                           ['./emulators/buildings/disturb.mat',
                            './emulators/buildings/Reno_ROM40.mat',
                            './emulators/buildings/Reno_full.mat']):
        building = model()   # instantiate building class
        building.parameters(file_path=file)      # load model parameters
        # generate input data
        M_flow = emulators.Periodic(nx=building.n_mf, nsim=nsim, numPeriods=6, xmax=building.mf_max, xmin=building.mf_min, form='sin')
        DT = emulators.Periodic(nx=building.n_dT, nsim=nsim, numPeriods=9, xmax=building.dT_max, xmin=building.dT_min, form='cos')
        D = building.D[ninit:nsim,:]
        # simulate open loop building
        U, X, Y = building.simulate(ninit, nsim, M_flow, DT, D)
        # plot trajectories
        plot.pltOL(Y=Y, U=U, D=D, X=X)
        # create datasets
        Yp, Yf, Up, Uf, Dp, Df = make_dataset_ol(Y, U, D, nsteps=12, device='cpu')
        R = 25*np.ones(Y.shape)
        Yp, Yf, Up, Dp, Df, Rf = make_dataset_cl(Y, U, D, R, nsteps=12, device='cpu')
        print(Yp.shape, Yf.shape, Up.shape, Dp.shape, Df.shape)
=======

    systems = ['CSTR','TwoTank','LorenzSystem','Lorenz96','VanDerPol',
               'ThomasAttractor','RosslerAttractor','LotkaVolterra','Brusselator1D',
               'ChuaCircuit','Duffing','UniversalOscillator','HindmarshRose','Pendulum-v0',
               'CartPole-v1','Acrobot-v1','MountainCar-v0','MountainCarContinuous-v0',
               'Reno_full','Reno_ROM40','RenoLight_full','RenoLight_ROM40','Old_full',
               'Old_ROM40','HollandschHuys_full','HollandschHuys_ROM100','Infrax_full',
               'Infrax_ROM100']

    for system in systems:
        parser = argparse.ArgumentParser()
        data_group = parser.add_argument_group('DATA PARAMETERS')
        data_group.add_argument('-system_data', type=str, choices=['emulator', 'datafile'], default='emulator',
                                help='source type of the dataset')
        data_group.add_argument('-system', default=system,
                                help='select particular dataset with keyword')
        data_group.add_argument('-nsteps', type=int, default=32,
                                help='Number of steps for open loop during training.')
        data_group.add_argument('-nsim', type=int, default=None,
                                help='Number of time steps for full dataset. (ntrain + ndev + ntest)'
                                     'train, dev, and test will be split evenly from contiguous, sequential, '
                                     'non-overlapping chunks of nsim datapoints, e.g. first nsim/3 art train,'
                                     'next nsim/3 are dev and next nsim/3 simulation steps are test points.'
                                     'None will invoke default values for each emulator')
        data_group.add_argument('-norm', type=str, default='UDY')
        data_group.add_argument('-nx_hidden', type=int, default=5, help='Number of hidden states per output')
        args = parser.parse_args()
        device = 'cpu'

        train_data, dev_data, test_data, nx, ny, nu, nd = data_setup(args, device)



    # datapaths = ['./datasets/NLIN_SISO_two_tank/NLIN_two_tank_SISO.mat',
    #              # './datasets/NLIN_SISO_predator_prey/PredPreyCrowdingData.mat',
    #              # './datasets/NLIN_TS_pendulum/NLIN_TS_Pendulum.mat',
    #              './datasets/NLIN_MIMO_vehicle/NLIN_MIMO_vehicle3.mat',
    #              './datasets/NLIN_MIMO_CSTR/NLIN_MIMO_CSTR2.mat',
    #              './datasets/NLIN_MIMO_Aerodynamic/NLIN_MIMO_Aerodynamic.mat']
    #
    # for name, path in zip(['twotank', 'vehicle', 'reactor', 'aero'], datapaths):
    #     Y, U, D = load_data_from_matlab(path)
    #     plot.pltOL(Y, U=U, D=D, figname='test.png')
    #
    #     Yp, Yf, Up, Uf, Dp, Df = make_dataset_ol(Y, U, D, nsteps=32, device='cpu')
    #     plot.pltOL(np.concatenate([Yp[:, k, :] for k in range(Yp.shape[1])])[:1000],
    #                Ytrain=np.concatenate([Yf[:, k, :] for k in range(Yf.shape[1])])[:1000], figname=f'{name}_align_test.png')
    #
    #     R = np.ones(Y.shape)
    #     Yp, Yf, Up, Dp, Df, Rf = make_dataset_cl(Y, U, D, R, nsteps=5, device='cpu')

>>>>>>> df418934
<|MERGE_RESOLUTION|>--- conflicted
+++ resolved
@@ -31,8 +31,8 @@
     """
     # list of available datasets
     systems_datapaths = {'tank': './datasets/NLIN_SISO_two_tank/NLIN_two_tank_SISO.mat',
-               'vehicle3': './datasets/NLIN_MIMO_vehicle/NLIN_MIMO_vehicle3.mat',
-               'aero': './datasets/NLIN_MIMO_Aerodynamic/NLIN_MIMO_Aerodynamic.mat'}
+                         'vehicle3': './datasets/NLIN_MIMO_vehicle/NLIN_MIMO_vehicle3.mat',
+                        'aero': './datasets/NLIN_MIMO_Aerodynamic/NLIN_MIMO_Aerodynamic.mat'}
 
     if system in systems_datapaths.keys():
         file_path = systems_datapaths[system]
@@ -231,12 +231,14 @@
     plot.pltOL(Y=Y, U=U, D=D)
     plt.savefig('test.png')
     # system ID or time series dataset
-    Yp, Yf, Up, Uf, Dp, Df = make_dataset_ol(Y, U, D, nsteps=args.nsteps, device=device)
-
-    dataset = []
-    for data in [Yp, Yf, Up, Uf, Dp, Df]:
-        if data is not None:
-            dataset.append(data)
+    dataset = make_dataset_ol(Y, U, D, nsteps=args.nsteps, device=device)
+
+    # Yp, Yf, Up, Uf, Dp, Df = make_dataset_ol(Y, U, D, nsteps=args.nsteps, device=device)
+    #
+    # dataset = []
+    # for data in [Yp, Yf, Up, Uf, Dp, Df]:
+    #     # if data is not None:
+    #     #     dataset.append(data)
 
     train_data = [split_train_test_dev(data)[0] for data in dataset]
     dev_data = [split_train_test_dev(data)[1] for data in dataset]
@@ -250,7 +252,6 @@
 
 
 if __name__ == '__main__':
-<<<<<<< HEAD
     datapaths = ['./datasets/NLIN_SISO_two_tank/NLIN_two_tank_SISO.mat',
                  # './datasets/NLIN_SISO_predator_prey/PredPreyCrowdingData.mat',
                  # './datasets/NLIN_TS_pendulum/NLIN_TS_Pendulum.mat',
@@ -268,31 +269,6 @@
 
         R = np.ones(Y.shape)
         Yp, Yf, Up, Dp, Df, Rf = make_dataset_cl(Y, U, D, R, nsteps=5, device='cpu')
-
-
-#   TESTING dataset creation from the emulator
-    ninit = 0
-    nsim = 1000
-    for model, file in zip([emulators.Building_hf_Small, emulators.BuildingEnvelope, emulators.BuildingEnvelope],
-                           ['./emulators/buildings/disturb.mat',
-                            './emulators/buildings/Reno_ROM40.mat',
-                            './emulators/buildings/Reno_full.mat']):
-        building = model()   # instantiate building class
-        building.parameters(file_path=file)      # load model parameters
-        # generate input data
-        M_flow = emulators.Periodic(nx=building.n_mf, nsim=nsim, numPeriods=6, xmax=building.mf_max, xmin=building.mf_min, form='sin')
-        DT = emulators.Periodic(nx=building.n_dT, nsim=nsim, numPeriods=9, xmax=building.dT_max, xmin=building.dT_min, form='cos')
-        D = building.D[ninit:nsim,:]
-        # simulate open loop building
-        U, X, Y = building.simulate(ninit, nsim, M_flow, DT, D)
-        # plot trajectories
-        plot.pltOL(Y=Y, U=U, D=D, X=X)
-        # create datasets
-        Yp, Yf, Up, Uf, Dp, Df = make_dataset_ol(Y, U, D, nsteps=12, device='cpu')
-        R = 25*np.ones(Y.shape)
-        Yp, Yf, Up, Dp, Df, Rf = make_dataset_cl(Y, U, D, R, nsteps=12, device='cpu')
-        print(Yp.shape, Yf.shape, Up.shape, Dp.shape, Df.shape)
-=======
 
     systems = ['CSTR','TwoTank','LorenzSystem','Lorenz96','VanDerPol',
                'ThomasAttractor','RosslerAttractor','LotkaVolterra','Brusselator1D',
@@ -344,4 +320,3 @@
     #     R = np.ones(Y.shape)
     #     Yp, Yf, Up, Dp, Df, Rf = make_dataset_cl(Y, U, D, R, nsteps=5, device='cpu')
 
->>>>>>> df418934

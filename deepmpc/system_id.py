"""
Script for training block dynamics models for system identification.
Current block structure supported are black_box, hammerstein, and hammerstein weiner
Basic model options are:
    + prior on the linear maps of the neural network
    + state estimator
    + input non-linear map type for inputs and outputs
    + hidden state dimension
    + Whether to use affine or linear maps (bias term)
Basic data options are:
    + Load from a variety of premade data sequences
    + Load from a variety of emulators
    + Normalize input, output, or disturbance data
    + Nstep prediction horizon
Basic optimization options are:
    + Number of epochs to train on
    + Learn rate
Basic logging options are:
    + print to stdout
    + mlflow
    + weights and bias

More detailed description of options in the parse_args()

# TODO: generalize hsized and num_layers

"""
import argparse
import torch
from dataset import EmulatorDataset, FileDataset
import dynamics
import estimators
import linear
import blocks
import logger
import visuals
from trainer import Trainer
from problem import Problem, Objective
import torch.nn.functional as F


def parse_args():
    parser = argparse.ArgumentParser()
    parser.add_argument('-gpu', type=str, default=None,
                        help="Gpu to use")
    # OPTIMIZATION PARAMETERS
    opt_group = parser.add_argument_group('OPTIMIZATION PARAMETERS')
    opt_group.add_argument('-epochs', type=int, default=500)
    opt_group.add_argument('-lr', type=float, default=0.003,
                           help='Step size for gradient descent.')

    #################
    # DATA PARAMETERS
    data_group = parser.add_argument_group('DATA PARAMETERS')
    data_group.add_argument('-nsteps', type=int, default=32,
                            help='Number of steps for open loop during training.')
    data_group.add_argument('-system_data', type=str, choices=['emulator', 'datafile'],
                            default='datafile',
                            help='source type of the dataset')
    data_group.add_argument('-system', default='flexy_air',
                            help='select particular dataset with keyword')
    # data_group.add_argument('-system', choices=list(emulators.systems.keys()), default='flexy_air',
    #                         help='select particular dataset with keyword')
    data_group.add_argument('-nsim', type=int, default=6000,
                            help='Number of time steps for full dataset. (ntrain + ndev + ntest)'
                                 'train, dev, and test will be split evenly from contiguous, sequential, '
                                 'non-overlapping chunks of nsim datapoints, e.g. first nsim/3 art train,'
                                 'next nsim/3 are dev and next nsim/3 simulation steps are test points.'
                                 'None will use a default nsim from the selected dataset or emulator')
    data_group.add_argument('-norm', choices=['UDY', 'U', 'Y', None], type=str, default='UDY')
    ##################
    # MODEL PARAMETERS
    model_group = parser.add_argument_group('MODEL PARAMETERS')
    model_group.add_argument('-ssm_type', type=str, choices=['blackbox', 'hw', 'hammerstein', 'blocknlin'],
                             default='blocknlin')
    model_group.add_argument('-nx_hidden', type=int, default=5, help='Number of hidden states per output')
    model_group.add_argument('-n_layers', type=int, default=2, help='Number of hidden layers of single time-step state transition')
    model_group.add_argument('-state_estimator', type=str,
                             choices=['rnn', 'mlp', 'linear'], default='rnn')
    model_group.add_argument('-linear_map', type=str, choices=list(linear.maps.keys()),
                             default='linear')
    model_group.add_argument('-nonlinear_map', type=str, default='mlp',
                             choices=['mlp', 'rnn', 'linear', 'residual_mlp'])
    model_group.add_argument('-bias', action='store_true', help='Whether to use bias in the neural network models.')

    ##################
    # Weight PARAMETERS
    weight_group = parser.add_argument_group('WEIGHT PARAMETERS')
    weight_group.add_argument('-Q_con_x', type=float,  default=0.2, help='Hidden state constraints penalty weight.')
    weight_group.add_argument('-Q_dx', type=float,  default=0.0,
                              help='Penalty weight on hidden state difference in one time step.')
    weight_group.add_argument('-Q_sub', type=float,  default=0.2, help='Linear maps regularization weight.')
    weight_group.add_argument('-Q_y', type=float,  default=1.0, help='Output tracking penalty weight')
    weight_group.add_argument('-Q_e', type=float,  default=1.0, help='State estimator hidden prediction penalty weight')

    ####################
    # LOGGING PARAMETERS
    log_group = parser.add_argument_group('LOGGING PARAMETERS')
    log_group.add_argument('-savedir', type=str, default='test',
                           help="Where should your trained model and plots be saved (temp)")
    log_group.add_argument('-verbosity', type=int, default=100,
                           help="How many epochs in between status updates")
    log_group.add_argument('-exp', default='test',
                           help='Will group all run under this experiment name.')
    log_group.add_argument('-location', default='mlruns',
                           help='Where to write mlflow experiment tracking stuff')
    log_group.add_argument('-run', default='deepmpc',
                           help='Some name to tell what the experiment run was about.')
    log_group.add_argument('-logger', choices=['mlflow', 'stdout'],
                           help='Logging setup to use')
    return parser.parse_args()


if __name__ == '__main__':
    ###############################
    ########## LOGGING ############
    ###############################
    args = parse_args()
    if args.logger == 'mlflow':
        logger = logger.MLFlowLogger(args)
    else:
        logger = logger.BasicLogger(args.savedir, args.verbosity)
    device = f'cuda:{args.gpu}' if (args.gpu is not None) else 'cpu'

    ###############################
    ########## DATA ###############
    ###############################
    if args.system_data == 'emulator':
        dataset = EmulatorDataset(system=args.system, nsim=args.nsim,
                                  norm=args.norm, nsteps=args.nsteps, device=device)
    else:
        dataset = FileDataset(system=args.system, nsim=args.nsim,
                              norm=args.norm, nsteps=args.nsteps, device=device)

    ##########################################
    ########## PROBLEM COMPONENTS ############
    ##########################################
    nx = dataset.dims['nY']*args.nx_hidden
    linmap = linear.maps[args.linear_map]
    nonlinmap = {'linear': linmap,
                 'mlp': blocks.MLP,
                 'rnn': blocks.RNN,
                 'residual_mlp': blocks.ResMLP}[args.nonlinear_map]
    # state space model setup
    dynamics_model = {'blackbox': dynamics.blackbox,
                      'blocknlin': dynamics.blocknlin,
                      'hammerstein': dynamics.hammerstein,
                      'hw': dynamics.hw}[args.ssm_type](linmap, nonlinmap, args.n_hidden, dataset.dims, args.n_layers)

    # state estimator setup
    estimator = {'linear': estimators.LinearEstimator,
                 'mlp': estimators.MLPEstimator,
                 'rnn': estimators.RNNEstimator,
                 'kf': estimators.LinearKalmanFilter}[args.state_estimator](dataset.dims,
                                                                            bias=args.bias,
                                                                            hsizes=[nx] * args.n_layers,
                                                                            num_layers=2, Linear=linmap,
                                                                            ss_model=dynamics_model)
<<<<<<< HEAD
    dynamics_model.name = 'ssm'
    estimator.name = 'estim'
    components = [estimator, dynamics_model]

    ##########################################
    ########## MULTI-OBJECTIVE LOSS ##########
    ##########################################
    estimator_loss = Objective(['X_pred', 'x0_estim'],
                               lambda X_pred, x0: F.mse_loss(X_pred[-1, :-1, :], x0),
                               weight=args.Q_e)
    regularization = Objective(['reg_error_estim', 'reg_error_ssm'], lambda reg1, reg2: reg1 + reg2, weight=args.Q_sub)
    reference_loss = Objective(['Y_pred, Yf'], F.mse.loss, weight=args.Q_y)
    state_smoothing = Objective(['X_pred'], lambda x: (x[1:] - x[:-1])*(x[1:] - x[:-1]), weight=args.Q_dx)
    state_lower_bound_penalty = Objective(['X_pred'], lambda x: torch.mean(F.relu(-x + -0.2)), weight=args.Q_con_x)
    state_upper_bound_penalty = Objective(['X_pred'], lambda x: torch.mean(F.relu(x - 1.2)), weight=args.Q_con_x)

    objectives = [estimator_loss, regularization, reference_loss,
                  state_smoothing, state_lower_bound_penalty, state_upper_bound_penalty]

    ##########################################
    ########## OPTIMIZE SOLUTION ############
    ##########################################
    model = Problem(objectives, components)
=======
    # TODO: we need to change forward pass of components and standardize to dictionary input
    # TODO: we probably need a list of standard dataset keys for pre-defined components
    components = [estimator, dynamics_model]
    objectives = None  # list of objectives
    constraints = None  # list of constraints defined as objective class
    model = Problem(objectives, constraints, components)
>>>>>>> fffb7f89
    optimizer = torch.optim.AdamW(model.parameters(), lr=args.lr)
    visualizer = visuals.NoOpVisualizer()
    trainer = Trainer(model, dataset, optimizer, visualizer=visualizer)
    best_model = Trainer.train()
    Trainer.eval(best_model)<|MERGE_RESOLUTION|>--- conflicted
+++ resolved
@@ -156,7 +156,6 @@
                                                                             hsizes=[nx] * args.n_layers,
                                                                             num_layers=2, Linear=linmap,
                                                                             ss_model=dynamics_model)
-<<<<<<< HEAD
     dynamics_model.name = 'ssm'
     estimator.name = 'estim'
     components = [estimator, dynamics_model]
@@ -168,26 +167,18 @@
                                lambda X_pred, x0: F.mse_loss(X_pred[-1, :-1, :], x0),
                                weight=args.Q_e)
     regularization = Objective(['reg_error_estim', 'reg_error_ssm'], lambda reg1, reg2: reg1 + reg2, weight=args.Q_sub)
-    reference_loss = Objective(['Y_pred, Yf'], F.mse.loss, weight=args.Q_y)
-    state_smoothing = Objective(['X_pred'], lambda x: (x[1:] - x[:-1])*(x[1:] - x[:-1]), weight=args.Q_dx)
+    reference_loss = Objective(['Y_pred, Yf'], F.mse_loss, weight=args.Q_y)
+    state_smoothing = Objective(['X_pred'], lambda x: F.mse_loss(x[1:], x[:-1]), weight=args.Q_dx)
     state_lower_bound_penalty = Objective(['X_pred'], lambda x: torch.mean(F.relu(-x + -0.2)), weight=args.Q_con_x)
     state_upper_bound_penalty = Objective(['X_pred'], lambda x: torch.mean(F.relu(x - 1.2)), weight=args.Q_con_x)
 
-    objectives = [estimator_loss, regularization, reference_loss,
-                  state_smoothing, state_lower_bound_penalty, state_upper_bound_penalty]
+    objectives = [estimator_loss, regularization, reference_loss]
+    constraints = [state_smoothing, state_lower_bound_penalty, state_upper_bound_penalty]
 
     ##########################################
     ########## OPTIMIZE SOLUTION ############
     ##########################################
-    model = Problem(objectives, components)
-=======
-    # TODO: we need to change forward pass of components and standardize to dictionary input
-    # TODO: we probably need a list of standard dataset keys for pre-defined components
-    components = [estimator, dynamics_model]
-    objectives = None  # list of objectives
-    constraints = None  # list of constraints defined as objective class
     model = Problem(objectives, constraints, components)
->>>>>>> fffb7f89
     optimizer = torch.optim.AdamW(model.parameters(), lr=args.lr)
     visualizer = visuals.NoOpVisualizer()
     trainer = Trainer(model, dataset, optimizer, visualizer=visualizer)
